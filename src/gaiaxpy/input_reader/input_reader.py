--- conflicted
+++ resolved
@@ -61,11 +61,5 @@
             raise ValueError('The input provided does not match any of the expected input types.')
         parsed_data, extension = reader.read()
         extension = default_extension if extension is None else extension
-<<<<<<< HEAD
         return cast_output(parsed_data), extension
-=======
-        parsed_data['source_id'] = parsed_data['source_id'].astype('int64')
-        if 'solution_id' in parsed_data.columns:
-            parsed_data['solution_id'] = parsed_data['solution_id'].astype('int64')
-        return parsed_data, extension
->>>>>>> 1799e932
+      