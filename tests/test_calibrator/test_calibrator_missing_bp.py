--- conflicted
+++ resolved
@@ -46,31 +46,6 @@
     npt.assert_array_equal(sampling, sol_with_missing_sampling_array)
 
 
-<<<<<<< HEAD
-    def test_missing_bp_simple_dataframe_isolated(self):
-        # Test dataframe containing strings instead of arrays
-        df = pd.read_csv(missing_bp_csv_file)
-        output_df, sampling = calibrate(df, save_file=False)
-        pdt.assert_frame_equal(output_df, missing_solution_df, atol=_atol, rtol=_rtol)
-        npt.assert_array_equal(sampling, sol_with_missing_sampling_array)
-
-    def test_missing_bp_array_dataframe(self):
-        # Convert columns in the dataframe to arrays (but not to matrices)
-        array_columns = ['bp_coefficients', 'bp_coefficient_errors', 'bp_coefficient_correlations', 'rp_coefficients',
-                         'rp_coefficient_errors', 'rp_coefficient_correlations']
-        files = [with_missing_bp_csv_file, missing_bp_csv_file]
-        solutions = [with_missing_solution_df, missing_solution_df]
-        for file, solution in zip(files, solutions):
-            df = pd.read_csv(file, converters=dict([(column, lambda x: str_to_array(x)) for column in array_columns]))
-            output_df, sampling = calibrate(df, save_file=False)
-            npt.assert_array_equal(sampling, sol_with_missing_sampling_array, err_msg=npt_array_err_message(file))
-            pdt.assert_frame_equal(output_df, solution, atol=_atol, rtol=_rtol)
-
-    def test_missing_bp_parsed_dataframe(self):
-        # Test completely parsed (arrays + matrices) dataframe
-        file = with_missing_bp_csv_file
-        df, _ = InputReader(file, calibrate, None).read()
-=======
 def test_missing_bp_simple_dataframe_isolated():
     # Test dataframe containing strings instead of arrays
     df = pd.read_csv(missing_bp_csv_file)
@@ -87,20 +62,10 @@
     solutions = [with_missing_solution_df, missing_solution_df]
     for file, solution in zip(files, solutions):
         df = pd.read_csv(file, converters=dict([(column, lambda x: str_to_array(x)) for column in array_columns]))
->>>>>>> 9cd80a49
         output_df, sampling = calibrate(df, save_file=False)
         npt.assert_array_equal(sampling, sol_with_missing_sampling_array, err_msg=npt_array_err_message(file))
         pdt.assert_frame_equal(output_df, solution, atol=_atol, rtol=_rtol)
 
-<<<<<<< HEAD
-    def test_missing_bp_parsed_dataframe_isolated(self):
-        # Test fully parsed (arrays + matrices) dataframe
-        file = missing_bp_csv_file
-        df, _ = InputReader(file, calibrate, None).read()
-        output_df, sampling = calibrate(df, save_file=False)
-        npt.assert_array_equal(sampling, sol_with_missing_sampling_array, err_msg=file)
-        pdt.assert_frame_equal(output_df, missing_solution_df, atol=_atol, rtol=_rtol)
-=======
 
 def test_missing_bp_parsed_dataframe():
     # Test fully parsed (arrays + matrices) dataframe
@@ -117,5 +82,4 @@
     df, _ = InputReader(file, calibrate, False).read()
     output_df, sampling = calibrate(df, save_file=False)
     npt.assert_array_equal(sampling, sol_with_missing_sampling_array, err_msg=file)
-    pdt.assert_frame_equal(output_df, missing_solution_df, atol=_atol, rtol=_rtol)
->>>>>>> 9cd80a49
+    pdt.assert_frame_equal(output_df, missing_solution_df, atol=_atol, rtol=_rtol)