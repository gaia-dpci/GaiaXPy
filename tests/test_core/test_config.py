import unittest
from os.path import basename, join

import numpy as np
import numpy.testing as npt
from numpy import ndarray
<<<<<<< HEAD
=======
from gaiaxpy.config.paths import filters_path
from gaiaxpy.core.config import get_file, _load_offset_from_csv, _load_xpmerge_from_csv, _load_xpsampling_from_csv,\
    _load_xpzeropoint_from_csv
from os.path import basename, join
>>>>>>> e16cff58

from gaiaxpy.config.paths import filters_path
from gaiaxpy.core.config import get_file, _load_offset_from_csv, _load_xpmerge_from_csv, _load_xpsampling_from_csv, \
    _load_xpzeropoint_from_csv

system_value = 'Jkc'
label = 'photsystem'

xp_sampling = _load_xpsampling_from_csv(label, system=system_value)
xp_sampling_grid, xp_merge = _load_xpmerge_from_csv(label, system=system_value)
xp_zero_point = _load_xpzeropoint_from_csv(system_value)


class TestConfig(unittest.TestCase):

    def test_get_file(self):
        system = 'test'
        bp_model = 'v375wi'
        rp_model = 'v142r'
        file_path = get_file(label, 'offset', system, bp_model, rp_model)
        self.assertEqual(file_path, join(filters_path, basename(file_path)))

    def test_load_xpsampling_from_csv_type(self):
        self.assertIsInstance(xp_sampling, dict)

    def test_load_xpmerge_from_csv_types(self):
        self.assertIsInstance(xp_merge, dict)
        self.assertIsInstance(xp_sampling_grid, np.ndarray)

    def test_load_xpzeropoint_from_csv(self):
        self.assertIsInstance(xp_zero_point, tuple)
        bands, zero_points = xp_zero_point
        npt.assert_array_equal(zero_points, np.array(
            [-25.9651, -25.4918, -26.0952, -26.6505, -27.3326]))
        npt.assert_array_equal(bands, np.array(
            ['U', 'B', 'V', 'R', 'I']))

    def test_load_xpoffset(self):
        # Standard system has got an offset file
        system_value = 'JkcStd'
        xp_offset = _load_offset_from_csv(system_value)
        self.assertIsInstance(xp_offset, ndarray)
        npt.assert_array_equal(xp_offset, np.array([2.44819e-19, 4.62320e-20, 1.81103e-20, 2.15027e-20, 1.73864e-20]))

        system_value = 'SdssStd'
        xp_offset = _load_offset_from_csv(system_value)
        self.assertIsInstance(xp_offset, ndarray)
        npt.assert_array_equal(xp_offset, np.array([1.05000e-31, 2.47850e-32, 3.49926e-32, 3.80023e-32, 3.23519e-32]))

        system_value = 'StromgrenStd'
        xp_offset = _load_offset_from_csv(system_value)
        self.assertIsInstance(xp_offset, ndarray)
        npt.assert_array_equal(xp_offset, np.zeros(3))<|MERGE_RESOLUTION|>--- conflicted
+++ resolved
@@ -4,14 +4,7 @@
 import numpy as np
 import numpy.testing as npt
 from numpy import ndarray
-<<<<<<< HEAD
-=======
-from gaiaxpy.config.paths import filters_path
-from gaiaxpy.core.config import get_file, _load_offset_from_csv, _load_xpmerge_from_csv, _load_xpsampling_from_csv,\
-    _load_xpzeropoint_from_csv
 from os.path import basename, join
->>>>>>> e16cff58
-
 from gaiaxpy.config.paths import filters_path
 from gaiaxpy.core.config import get_file, _load_offset_from_csv, _load_xpmerge_from_csv, _load_xpsampling_from_csv, \
     _load_xpzeropoint_from_csv
