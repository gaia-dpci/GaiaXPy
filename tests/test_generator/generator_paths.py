--- conflicted
+++ resolved
@@ -3,10 +3,6 @@
 from tests.files.paths import files_path, phot_system_specs_path, phot_system_specs_converters
 
 phot_systems_specs = pd.read_csv(phot_system_specs_path, converters=phot_system_specs_converters,
-<<<<<<< HEAD
                                  float_precision='round_trip')
-=======
-                                 float_precision='high')
 
-additional_filters_dir = join(files_path, 'additional_filters')
->>>>>>> 42ef5728
+additional_filters_dir = join(files_path, 'additional_filters')