import importlib
import unittest
<<<<<<< HEAD
from os.path import join

=======
>>>>>>> 42ef5728
import numpy.testing as npt
from numpy import ndarray

from gaiaxpy import generate
from gaiaxpy.core.generic_functions import _get_built_in_systems
from gaiaxpy.generator.photometric_system import PhotometricSystem, load_additional_systems, remove_additional_systems
from tests.files.paths import with_missing_bp_ecsv_file
from tests.test_generator.generator_paths import additional_filters_dir
from tests.test_generator.test_internal_photometric_system import phot_systems_specs


def get_system_by_name(lst, name):
    return [item[1] for item in lst if item[0] == name][0]


available_systems = list(phot_systems_specs['name'])


# TODO: Extend for new systems

class TestSystemIsStandard(unittest.TestCase):

    def test_system_is_standard(self):
        """
        Check class assigned to each photometric system. Will raise an error if a system is missing in the solution
        dictionary.
        """
        PhotometricSystem = remove_additional_systems()  # Ensure only built-in systems are present
        all_phot_systems = [PhotometricSystem[s] for s in PhotometricSystem.get_available_systems().split(', ')]
        regular_systems = ["DECam", "Els_Custom_W09_S2", "Euclid_VIS", "Gaia_2", "Gaia_DR3_Vega", "Halpha_Custom_AB",
                           "H_Custom", "Hipparcos_Tycho", "HST_ACSWFC", "HST_WFC3UVIS", "HST_WFPC2", "IPHAS", "JKC",
                           "JPAS", "JPLUS", "JWST_NIRCAM", "LSST", "PanSTARRS1", "Pristine", "SDSS", "Sky_Mapper",
                           "Stromgren", "WFIRST"]
        standardised_systems = ["HST_HUGS_Std", "JKC_Std", "PanSTARRS1_Std", "SDSS_Std", "Stromgren_Std"]
        regular_dict = {s: "RegularPhotometricSystem" for s in regular_systems}
        standardised_dict = {s: "StandardisedPhotometricSystem" for s in standardised_systems}
        solution_dict = {**regular_dict, **standardised_dict}
        for system in all_phot_systems:
            self.assertEqual(system.value.__class__.__name__, solution_dict[system.name],
                             f'Test has failed for system {system.name}.')


class TestPhotometricSystem(unittest.TestCase):

    def setUp(self):
        self.phot_system_names = [phot_system.name for phot_system in PhotometricSystem]
        self.phot_systems = [(name, PhotometricSystem[name]) for name in self.phot_system_names]

    def test_init(self):
        for name, phot_system in self.phot_systems:
            self.assertIsInstance(phot_system, PhotometricSystem)

    def test_get_system_label(self):
        for name in available_systems:
            # Photometric systems created by the package
            system = get_system_by_name(self.phot_systems, name)
            system_label = system.get_system_label()
            test_label = phot_systems_specs.loc[phot_systems_specs['name'] == name]['label'].iloc[0]
            self.assertIsInstance(system_label, str)
            self.assertEqual(system_label, test_label)

    def test_bands(self):
        for name in available_systems:
            # Photometric systems created by the package
            system = get_system_by_name(self.phot_systems, name)
            test_bands = phot_systems_specs.loc[phot_systems_specs['name'] == name]['bands'].iloc[0]
            system_bands = system.get_bands()
            self.assertIsInstance(system_bands, list)
            self.assertEqual(system_bands, test_bands)

    def test_get_set_zero_points(self):
        for name in available_systems:
            # Photometric systems created by the package
            system = get_system_by_name(self.phot_systems, name)
            test_zero_points = phot_systems_specs.loc[phot_systems_specs['name'] == name]['zero_points'].iloc[0]
            system_zero_points = system.get_zero_points()
            self.assertIsInstance(system_zero_points, ndarray)
            npt.assert_array_equal(system_zero_points, test_zero_points)

    def tearDown(self):
        del self.phot_system_names
        del self.phot_systems


class TestAdditionalSystems(unittest.TestCase):


    def test_user_interaction(self):
        PhotometricSystem = remove_additional_systems()  # Ensure only built-in systems are present
        phot_system_list = [s for s in PhotometricSystem.get_available_systems().split(', ')]
        built_in_systems = _get_built_in_systems()
        self.assertEqual(set(phot_system_list), set(built_in_systems))
        __PhotometricSystem = load_additional_systems(additional_filters_dir)
        new_phot_systems = [s for s in __PhotometricSystem.get_available_systems().split(', ')]
        self.assertEqual(len(phot_system_list) + 3, len(new_phot_systems))
        ps = [__PhotometricSystem[s] for s in ['Pristine', 'SDSS', 'PanSTARRS1_Std', 'USER_Panstarrs1Std', 'USER_Sdss',
                                              'USER_Pristine']]
        output = generate(with_missing_bp_ecsv_file, photometric_system=ps, save_file=False)
        built_in_columns = [c for c in output.columns if not c.startswith('USER')]
        built_in_columns.remove('source_id')
        for column in built_in_columns:
            npt.assert_array_equal(output[column].values, output[f'USER_{column}'].values)
        __PhotometricSystem = remove_additional_systems()
        phot_system_list = [s for s in __PhotometricSystem.get_available_systems().split(', ')]
        self.assertEqual(set(phot_system_list), set(built_in_systems))<|MERGE_RESOLUTION|>--- conflicted
+++ resolved
@@ -1,10 +1,4 @@
-import importlib
 import unittest
-<<<<<<< HEAD
-from os.path import join
-
-=======
->>>>>>> 42ef5728
 import numpy.testing as npt
 from numpy import ndarray
 
