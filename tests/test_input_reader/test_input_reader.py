--- conflicted
+++ resolved
@@ -23,18 +23,7 @@
     parsed_df_np, _ = InputReader(dataframe_np, convert, False).read()
     pdt.assert_frame_equal(parsed_df_str, parsed_df_np, rtol=_rtol, atol=_atol)
 
-<<<<<<< HEAD
-    def test_dfs(self):
-        parsed_df_str, _ = InputReader(dataframe_str, convert, False).read()
-        parsed_df_np, _ = InputReader(dataframe_np, convert, False).read()
-        pdt.assert_frame_equal(parsed_df_str, parsed_df_np, rtol=_rtol, atol=_atol)
-
-    def test_empty_list(self):
-        with self.assertRaises(ValueError):
-            input_reader, _ = InputReader([], convert, False).read()
-=======
 
 def test_empty_list():
     with pytest.raises(ValueError):
-        input_reader, _ = InputReader([], convert, False).read()
->>>>>>> 9cd80a49
+        input_reader, _ = InputReader([], convert, False).read()