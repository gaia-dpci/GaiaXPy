--- conflicted
+++ resolved
@@ -16,19 +16,13 @@
 
 ir_solution_array_columns = ['bp_coefficients', 'bp_coefficient_errors', 'bp_coefficient_correlations',
                              'rp_coefficients', 'rp_coefficient_errors', 'rp_coefficient_correlations']
-<<<<<<< HEAD
-ir_masked_constant_columns = ['bp_n_parameters', 'bp_n_relevant_bases', 'bp_basis_function_id']
-
-=======
 ir_masked_constant_columns = ['bp_n_parameters']
->>>>>>> 9cd80a49
 ir_array_converters = dict([(column, lambda x: parse_matrices(x)) for column in ir_solution_array_columns])
 
 input_reader_solution_df = pd.read_csv(input_reader_solution_path, converters=ir_array_converters, usecols=CON_COLS)
 
 for column in ir_masked_constant_columns:
-    if column in input_reader_solution_df.columns:
-        input_reader_solution_df[column] = input_reader_solution_df[column].astype('Int64')
+    input_reader_solution_df[column] = input_reader_solution_df[column].astype('Int64')
 
 _rtol, _atol = 1e-7, 1e-7
 
@@ -53,27 +47,6 @@
 
 
 # Missing BP source not available in AVRO format
-<<<<<<< HEAD
-class TestInputReaderMissingBPFile(unittest.TestCase):
-
-    def test_file_missing_bp(self):
-        input_files = [with_missing_bp_csv_file, with_missing_bp_ecsv_file, with_missing_bp_xml_plain_file]
-        for file in input_files:
-            parsed_data_file, _ = InputReader(file, convert, None).read()
-            # Temporarily opt for removing cov matrices before comparing
-            parsed_data_file = parsed_data_file.drop(columns=['bp_covariance_matrix', 'rp_covariance_matrix'])
-            pdt.assert_frame_equal(parsed_data_file, input_reader_solution_df, rtol=_rtol, atol=_atol,
-                                   check_dtype=False, check_like=True)
-
-    def test_fits_file_missing_bp(self):
-        solution_df = pd.read_csv(input_reader_solution_path, converters=ir_array_converters,
-                                  usecols=CON_COLS)
-        parsed_data_file, _ = InputReader(with_missing_bp_fits_file, convert, None).read()
-        columns_to_drop = ['bp_coefficient_errors', 'bp_coefficient_correlations', 'rp_coefficient_errors']
-        check_special_columns(columns_to_drop, parsed_data_file, solution_df)
-        parsed_data_file = parsed_data_file.drop(columns=columns_to_drop)
-        solution_df = solution_df.drop(columns=columns_to_drop)
-=======
 
 def test_file_missing_bp():
     input_files = [with_missing_bp_csv_file, with_missing_bp_ecsv_file, with_missing_bp_xml_plain_file]
@@ -81,26 +54,11 @@
         parsed_data_file, _ = InputReader(file, convert, False).read()
         for column in ir_solution_array_columns:
             parsed_data_file[column] = parsed_data_file[column].apply(lambda x: _convert_to_nan(x))
->>>>>>> 9cd80a49
         # Temporarily opt for removing cov matrices before comparing
         parsed_data_file = parsed_data_file.drop(columns=['bp_covariance_matrix', 'rp_covariance_matrix'])
         pdt.assert_frame_equal(parsed_data_file, input_reader_solution_df, rtol=_rtol, atol=_atol, check_dtype=False,
                                check_like=True)
 
-<<<<<<< HEAD
-    def test_xml_file_missing_bp(self):
-        solution_df = pd.read_csv(input_reader_solution_path, converters=ir_array_converters, usecols=CON_COLS)
-        parsed_data_file, _ = InputReader(with_missing_bp_xml_file, convert, None).read()
-        columns_to_drop = ['bp_coefficients', 'bp_coefficient_errors', 'bp_coefficient_correlations',
-                           'rp_coefficient_errors']
-        check_special_columns(columns_to_drop, parsed_data_file, solution_df)
-        parsed_data_file = parsed_data_file.drop(columns=columns_to_drop)
-        # Temporarily opt for removing cov matrices before comparing
-        parsed_data_file = parsed_data_file.drop(columns=['bp_covariance_matrix', 'rp_covariance_matrix'])
-        solution_df = solution_df.drop(columns=columns_to_drop)
-        pdt.assert_frame_equal(parsed_data_file, solution_df, rtol=_rtol, atol=_atol, check_dtype=False,
-                               check_like=True)
-=======
 
 def test_fits_file_missing_bp():
     solution_df = pd.read_csv(input_reader_solution_path, converters=ir_array_converters, usecols=CON_COLS)
@@ -126,5 +84,4 @@
     # Temporarily opt for removing cov matrices before comparing
     parsed_data_file = parsed_data_file.drop(columns=['bp_covariance_matrix', 'rp_covariance_matrix'])
     solution_df = solution_df.drop(columns=columns_to_drop)
-    pdt.assert_frame_equal(parsed_data_file, solution_df, rtol=_rtol, atol=_atol, check_dtype=False, check_like=True)
->>>>>>> 9cd80a49
+    pdt.assert_frame_equal(parsed_data_file, solution_df, rtol=_rtol, atol=_atol, check_dtype=False, check_like=True)