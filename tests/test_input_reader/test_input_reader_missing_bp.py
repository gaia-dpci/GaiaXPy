<<<<<<< HEAD
=======
import json
import unittest

>>>>>>> 42ef5728
import numpy as np
import numpy.testing as npt
import pandas as pd
import pandas.testing as pdt

from gaiaxpy import convert
from gaiaxpy.input_reader.input_reader import InputReader
<<<<<<< HEAD
from gaiaxpy.input_reader.required_columns import MANDATORY_INPUT_COLS, CORR_INPUT_COLUMNS
from tests.files.paths import (with_missing_bp_csv_file, with_missing_bp_ecsv_file, with_missing_bp_fits_file,
                               with_missing_bp_xml_file, with_missing_bp_xml_plain_file, input_reader_solution_path)
from tests.utils.utils import parse_matrices
=======
from tests.files.paths import (with_missing_bp_csv_file, with_missing_bp_ecsv_file, with_missing_bp_fits_file,
                               with_missing_bp_xml_file, with_missing_bp_xml_plain_file, input_reader_solution_path)
>>>>>>> 42ef5728

CON_COLS = MANDATORY_INPUT_COLS['convert'] + CORR_INPUT_COLUMNS

ir_solution_array_columns = ['bp_coefficients', 'bp_coefficient_errors', 'bp_coefficient_correlations',
                             'rp_coefficients', 'rp_coefficient_errors', 'rp_coefficient_correlations']
ir_masked_constant_columns = ['bp_basis_function_id', 'bp_n_parameters', 'bp_n_relevant_bases']
<<<<<<< HEAD
ir_array_converters = dict([(column, lambda x: parse_matrices(x)) for column in ir_solution_array_columns])
=======


def _convert_to_nan(arr):
    return np.nan if isinstance(arr, np.ndarray) and arr.size == 0 else arr


def __parse_matrices_custom(string):
    return np.nan if len(string) == 0 else np.array(json.loads(string))


ir_array_converters = dict([(column, lambda x: __parse_matrices_custom(x)) for column in ir_solution_array_columns])
>>>>>>> 42ef5728

input_reader_solution_df = pd.read_csv(input_reader_solution_path, converters=ir_array_converters, usecols=CON_COLS)

for column in ir_masked_constant_columns:
    input_reader_solution_df[column] = input_reader_solution_df[column].astype('Int64')

_rtol, _atol = 1e-7, 1e-7


def check_special_columns(columns, data, solution):
    for column in columns:
        for i in range(len(data)):
            d = data[column].iloc[i]
            s = solution[column].iloc[i]
            if not isinstance(d, np.ndarray):
                pass
            else:
                npt.assert_array_almost_equal(d, s, decimal=5)


# Missing BP source not available in AVRO format
<<<<<<< HEAD

def test_file_missing_bp():
    input_files = [with_missing_bp_csv_file, with_missing_bp_ecsv_file, with_missing_bp_xml_plain_file]
    for file in input_files:
        parsed_data_file, _ = InputReader(file, convert).read()
=======
class TestInputReaderMissingBPFile(unittest.TestCase):

    def test_file_missing_bp(self):
        input_files = [with_missing_bp_csv_file, with_missing_bp_ecsv_file, with_missing_bp_xml_plain_file]
        for file in input_files:
            parsed_data_file, _ = InputReader(file, convert).read()
            for column in ir_solution_array_columns:
                parsed_data_file[column] = parsed_data_file[column].apply(lambda x: _convert_to_nan(x))
            # Temporarily opt for removing cov matrices before comparing
            parsed_data_file = parsed_data_file.drop(columns=['bp_covariance_matrix', 'rp_covariance_matrix'])
            pdt.assert_frame_equal(parsed_data_file, input_reader_solution_df, rtol=_rtol, atol=_atol,
                                   check_dtype=False)

    def test_fits_file_missing_bp(self):
        solution_df = pd.read_csv(input_reader_solution_path, converters=ir_array_converters,
                                  usecols=INTERNAL_CONT_COLS)
        parsed_data_file, _ = InputReader(with_missing_bp_fits_file, convert).read()
        for column in ir_solution_array_columns:
            parsed_data_file[column] = parsed_data_file[column].apply(lambda x: _convert_to_nan(x))
        columns_to_drop = ['bp_coefficient_errors', 'bp_coefficient_correlations', 'rp_coefficient_errors']
        check_special_columns(columns_to_drop, parsed_data_file, solution_df)
        parsed_data_file = parsed_data_file.drop(columns=columns_to_drop)
        solution_df = solution_df.drop(columns=columns_to_drop)
>>>>>>> 42ef5728
        # Temporarily opt for removing cov matrices before comparing
        parsed_data_file = parsed_data_file.drop(columns=['bp_covariance_matrix', 'rp_covariance_matrix'])
        pdt.assert_frame_equal(parsed_data_file, input_reader_solution_df, rtol=_rtol, atol=_atol, check_dtype=False,
                               check_like=True)


def test_fits_file_missing_bp():
    solution_df = pd.read_csv(input_reader_solution_path, converters=ir_array_converters, usecols=CON_COLS)
    parsed_data_file, _ = InputReader(with_missing_bp_fits_file, convert).read()
    columns_to_drop = ['bp_coefficient_errors', 'bp_coefficient_correlations', 'rp_coefficient_errors']
    check_special_columns(columns_to_drop, parsed_data_file, solution_df)
    parsed_data_file = parsed_data_file.drop(columns=columns_to_drop)
    solution_df = solution_df.drop(columns=columns_to_drop)
    # Temporarily opt for removing cov matrices before comparing
    parsed_data_file = parsed_data_file.drop(columns=['bp_covariance_matrix', 'rp_covariance_matrix'])
    pdt.assert_frame_equal(parsed_data_file, solution_df, rtol=_rtol, atol=_atol, check_dtype=False, check_like=True)


def test_xml_file_missing_bp():
    solution_df = pd.read_csv(input_reader_solution_path, converters=ir_array_converters, usecols=CON_COLS)
    parsed_data_file, _ = InputReader(with_missing_bp_xml_file, convert).read()
    columns_to_drop = ['bp_coefficients', 'bp_coefficient_errors', 'bp_coefficient_correlations',
                       'rp_coefficient_errors']
    check_special_columns(columns_to_drop, parsed_data_file, solution_df)
    parsed_data_file = parsed_data_file.drop(columns=columns_to_drop)
    # Temporarily opt for removing cov matrices before comparing
    parsed_data_file = parsed_data_file.drop(columns=['bp_covariance_matrix', 'rp_covariance_matrix'])
    solution_df = solution_df.drop(columns=columns_to_drop)
    pdt.assert_frame_equal(parsed_data_file, solution_df, rtol=_rtol, atol=_atol, check_dtype=False, check_like=True)<|MERGE_RESOLUTION|>--- conflicted
+++ resolved
@@ -1,9 +1,5 @@
-<<<<<<< HEAD
-=======
 import json
-import unittest
 
->>>>>>> 42ef5728
 import numpy as np
 import numpy.testing as npt
 import pandas as pd
@@ -11,24 +7,24 @@
 
 from gaiaxpy import convert
 from gaiaxpy.input_reader.input_reader import InputReader
-<<<<<<< HEAD
 from gaiaxpy.input_reader.required_columns import MANDATORY_INPUT_COLS, CORR_INPUT_COLUMNS
 from tests.files.paths import (with_missing_bp_csv_file, with_missing_bp_ecsv_file, with_missing_bp_fits_file,
                                with_missing_bp_xml_file, with_missing_bp_xml_plain_file, input_reader_solution_path)
 from tests.utils.utils import parse_matrices
-=======
-from tests.files.paths import (with_missing_bp_csv_file, with_missing_bp_ecsv_file, with_missing_bp_fits_file,
-                               with_missing_bp_xml_file, with_missing_bp_xml_plain_file, input_reader_solution_path)
->>>>>>> 42ef5728
 
 CON_COLS = MANDATORY_INPUT_COLS['convert'] + CORR_INPUT_COLUMNS
 
 ir_solution_array_columns = ['bp_coefficients', 'bp_coefficient_errors', 'bp_coefficient_correlations',
                              'rp_coefficients', 'rp_coefficient_errors', 'rp_coefficient_correlations']
 ir_masked_constant_columns = ['bp_basis_function_id', 'bp_n_parameters', 'bp_n_relevant_bases']
-<<<<<<< HEAD
 ir_array_converters = dict([(column, lambda x: parse_matrices(x)) for column in ir_solution_array_columns])
-=======
+
+input_reader_solution_df = pd.read_csv(input_reader_solution_path, converters=ir_array_converters, usecols=CON_COLS)
+
+for column in ir_masked_constant_columns:
+    input_reader_solution_df[column] = input_reader_solution_df[column].astype('Int64')
+
+_rtol, _atol = 1e-7, 1e-7
 
 
 def _convert_to_nan(arr):
@@ -37,17 +33,6 @@
 
 def __parse_matrices_custom(string):
     return np.nan if len(string) == 0 else np.array(json.loads(string))
-
-
-ir_array_converters = dict([(column, lambda x: __parse_matrices_custom(x)) for column in ir_solution_array_columns])
->>>>>>> 42ef5728
-
-input_reader_solution_df = pd.read_csv(input_reader_solution_path, converters=ir_array_converters, usecols=CON_COLS)
-
-for column in ir_masked_constant_columns:
-    input_reader_solution_df[column] = input_reader_solution_df[column].astype('Int64')
-
-_rtol, _atol = 1e-7, 1e-7
 
 
 def check_special_columns(columns, data, solution):
@@ -62,37 +47,13 @@
 
 
 # Missing BP source not available in AVRO format
-<<<<<<< HEAD
 
 def test_file_missing_bp():
     input_files = [with_missing_bp_csv_file, with_missing_bp_ecsv_file, with_missing_bp_xml_plain_file]
     for file in input_files:
         parsed_data_file, _ = InputReader(file, convert).read()
-=======
-class TestInputReaderMissingBPFile(unittest.TestCase):
-
-    def test_file_missing_bp(self):
-        input_files = [with_missing_bp_csv_file, with_missing_bp_ecsv_file, with_missing_bp_xml_plain_file]
-        for file in input_files:
-            parsed_data_file, _ = InputReader(file, convert).read()
-            for column in ir_solution_array_columns:
-                parsed_data_file[column] = parsed_data_file[column].apply(lambda x: _convert_to_nan(x))
-            # Temporarily opt for removing cov matrices before comparing
-            parsed_data_file = parsed_data_file.drop(columns=['bp_covariance_matrix', 'rp_covariance_matrix'])
-            pdt.assert_frame_equal(parsed_data_file, input_reader_solution_df, rtol=_rtol, atol=_atol,
-                                   check_dtype=False)
-
-    def test_fits_file_missing_bp(self):
-        solution_df = pd.read_csv(input_reader_solution_path, converters=ir_array_converters,
-                                  usecols=INTERNAL_CONT_COLS)
-        parsed_data_file, _ = InputReader(with_missing_bp_fits_file, convert).read()
         for column in ir_solution_array_columns:
             parsed_data_file[column] = parsed_data_file[column].apply(lambda x: _convert_to_nan(x))
-        columns_to_drop = ['bp_coefficient_errors', 'bp_coefficient_correlations', 'rp_coefficient_errors']
-        check_special_columns(columns_to_drop, parsed_data_file, solution_df)
-        parsed_data_file = parsed_data_file.drop(columns=columns_to_drop)
-        solution_df = solution_df.drop(columns=columns_to_drop)
->>>>>>> 42ef5728
         # Temporarily opt for removing cov matrices before comparing
         parsed_data_file = parsed_data_file.drop(columns=['bp_covariance_matrix', 'rp_covariance_matrix'])
         pdt.assert_frame_equal(parsed_data_file, input_reader_solution_df, rtol=_rtol, atol=_atol, check_dtype=False,
@@ -104,6 +65,8 @@
     parsed_data_file, _ = InputReader(with_missing_bp_fits_file, convert).read()
     columns_to_drop = ['bp_coefficient_errors', 'bp_coefficient_correlations', 'rp_coefficient_errors']
     check_special_columns(columns_to_drop, parsed_data_file, solution_df)
+    for column in ir_solution_array_columns:
+        parsed_data_file[column] = parsed_data_file[column].apply(lambda x: _convert_to_nan(x))
     parsed_data_file = parsed_data_file.drop(columns=columns_to_drop)
     solution_df = solution_df.drop(columns=columns_to_drop)
     # Temporarily opt for removing cov matrices before comparing
